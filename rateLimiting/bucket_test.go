--- conflicted
+++ resolved
@@ -29,51 +29,30 @@
 	// Test fields for expected results
 	if b.capacity != expectedCapacity {
 		t.Errorf("CreateBucketFromLeakRatio generated Bucket with incorrect "+
-<<<<<<< HEAD
-			"capacity.\n\texpected: %v\n\treceived: %v",
-=======
-			"capacity.\nexpected: %v\nreceived: %v",
->>>>>>> 86ea5c08
+			"capacity.\nexpected: %d\nreceived: %d",
 			expectedCapacity, b.capacity)
 	}
 
 	if b.remaining != 0 {
 		t.Errorf("CreateBucketFromLeakRatio generated Bucket with incorrect "+
-<<<<<<< HEAD
-			"remaining.\n\texpected: %v\n\treceived: %v", 0, b.remaining)
-=======
-			"remaining.\nexpected: %v\nreceived: %v", 0, b.remaining)
->>>>>>> 86ea5c08
+			"remaining.\nexpected: %d\nreceived: %d", 0, b.remaining)
 	}
 
 	if b.leakRate != expectedLeakRate {
 		t.Errorf("CreateBucketFromLeakRatio generated Bucket with incorrect "+
-<<<<<<< HEAD
-			"leak rate.\n\texpected: %v\n\treceived: %v",
-=======
-			"leak rate.\nexpected: %v\nreceived: %v",
->>>>>>> 86ea5c08
+			"leak rate.\nexpected: %f\nreceived: %f",
 			expectedLeakRate, b.leakRate)
 	}
 
 	// Check that the lastUpdate occurred recently
 	if time.Now().UnixNano()-b.lastUpdate > time.Second.Nanoseconds() {
 		t.Errorf("CreateBucketFromLeakRatio generated Bucket with old "+
-<<<<<<< HEAD
-			"lastUpdate.\n\treceived: %v", b.lastUpdate)
-=======
-			"lastUpdate.\nreceived: %v", b.lastUpdate)
->>>>>>> 86ea5c08
+			"lastUpdate.\nreceived: %s", b.lastUpdate)
 	}
 
 	if b.locked {
 		t.Errorf("CreateBucketFromLeakRatio generated Bucket with incorrect "+
-<<<<<<< HEAD
-			"lock.\n\texpected: %v\n\treceived: %v",
-=======
-			"lock.\nexpected: %v\nreceived: %v",
->>>>>>> 86ea5c08
-			expectedLeakRate, b.leakRate)
+			"lock.\nexpected: %t\nreceived: %t", false, b.locked)
 	}
 }
 
@@ -88,11 +67,7 @@
 
 	if b.leakRate != expectedLeakRate {
 		t.Errorf("CreateBucketFromLeakRatio generated Bucket with incorrect leak rate."+
-<<<<<<< HEAD
-			"\n\texpected: %v\n\treceived: %v", expectedLeakRate, b.leakRate)
-=======
-			"\nexpected: %v\nreceived: %v", expectedLeakRate, b.leakRate)
->>>>>>> 86ea5c08
+			"\nexpected: %f\nreceived: %f", expectedLeakRate, b.leakRate)
 	}
 }
 
@@ -132,11 +107,7 @@
 
 	if !bytes.Equal(expectedJson, testJson) {
 		t.Errorf("CreateBucketFromDB produced an incorrect bucket."+
-<<<<<<< HEAD
-			"\n\texepcted: %+v\n\treceived: %+v", expectedBucket, testBucket)
-=======
 			"\nexepcted: %+v\nreceived: %+v", expectedBucket, testBucket)
->>>>>>> 86ea5c08
 
 	}
 }
@@ -165,11 +136,7 @@
 
 	if !reflect.DeepEqual(expectedBucket, testBucket) {
 		t.Errorf("CreateBucketFromParams produced an incorrect bucket."+
-<<<<<<< HEAD
-			"\n\texepcted: %+v\n\treceived: %+v", expectedBucket, testBucket)
-=======
 			"\nexepcted: %+v\nreceived: %+v", expectedBucket, testBucket)
->>>>>>> 86ea5c08
 	}
 }
 
@@ -183,11 +150,7 @@
 
 	if b.Capacity() != expectedCapacity {
 		t.Errorf("Capacity returned incorrect capacity."+
-<<<<<<< HEAD
-			"\n\texpected: %v\n\treceived: %v", expectedCapacity, b.Capacity())
-=======
-			"\nexpected: %v\nreceived: %v", expectedCapacity, b.Capacity())
->>>>>>> 86ea5c08
+			"\nexpected: %d\nreceived: %d", expectedCapacity, b.Capacity())
 	}
 }
 
@@ -198,11 +161,7 @@
 
 	if b.Remaining() != 0 {
 		t.Errorf("Remaining returned incorrect remaining for the bucket."+
-<<<<<<< HEAD
-			"\n\texpected: %v\n\treceived: %v", 0, b.Remaining())
-=======
-			"\nexpected: %v\nreceived: %v", 0, b.Remaining())
->>>>>>> 86ea5c08
+			"\nexpected: %d\nreceived: %d", 0, b.Remaining())
 	}
 }
 
@@ -213,11 +172,7 @@
 
 	if b.IsLocked() {
 		t.Errorf("IsLocked returned incorrect locked status."+
-<<<<<<< HEAD
-			"\n\texpected: %v\n\treceived: %v", false, b.IsLocked())
-=======
-			"\nexpected: %v\nreceived: %v", false, b.IsLocked())
->>>>>>> 86ea5c08
+			"\nexpected: %t\nreceived: %t", false, b.IsLocked())
 	}
 }
 
@@ -228,11 +183,7 @@
 
 	if b.IsWhitelisted() {
 		t.Errorf("IsWhitelisted returned incorrect whitelist status."+
-<<<<<<< HEAD
-			"\n\texpected: %v\n\treceived: %v", false, b.IsWhitelisted())
-=======
-			"\nexpected: %v\nreceived: %v", false, b.IsWhitelisted())
->>>>>>> 86ea5c08
+			"\nexpected: %t\nreceived: %t", false, b.IsWhitelisted())
 	}
 }
 
@@ -244,22 +195,14 @@
 
 	if b.IsFull() {
 		t.Errorf("IsFull returned incorrect value for new bucket."+
-<<<<<<< HEAD
-			"\n\texpected: %v\n\treceived: %v", false, b.IsFull())
-=======
-			"\nexpected: %v\nreceived: %v", false, b.IsFull())
->>>>>>> 86ea5c08
+			"\nexpected: %t\nreceived: %t", false, b.IsFull())
 	}
 
 	b.Add(b.capacity * 2)
 
 	if !b.IsFull() {
 		t.Errorf("IsFull returned incorrect value for a filled bucket."+
-<<<<<<< HEAD
-			"\n\texpected: %v\n\treceived: %v", true, b.IsFull())
-=======
-			"\nexpected: %v\nreceived: %v", true, b.IsFull())
->>>>>>> 86ea5c08
+			"\nexpected: %t\nreceived: %t", true, b.IsFull())
 	}
 }
 
@@ -271,22 +214,14 @@
 
 	if !b.IsEmpty() {
 		t.Errorf("IsEmpty returned incorrect value for new bucket."+
-<<<<<<< HEAD
-			"\n\texpected: %v\n\treceived: %v", true, b.IsFull())
-=======
-			"\nexpected: %v\nreceived: %v", true, b.IsFull())
->>>>>>> 86ea5c08
+			"\nexpected: %t\nreceived: %t", true, b.IsFull())
 	}
 
 	b.Add(b.capacity / 2)
 
 	if b.IsEmpty() {
 		t.Errorf("IsEmpty returned incorrect value for a filled bucket."+
-<<<<<<< HEAD
-			"\n\texpected: %v\n\treceived: %v", false, b.IsEmpty())
-=======
-			"\nexpected: %v\nreceived: %v", false, b.IsEmpty())
->>>>>>> 86ea5c08
+			"\nexpected: %t\nreceived: %t", false, b.IsEmpty())
 	}
 }
 
