--- conflicted
+++ resolved
@@ -67,11 +67,7 @@
 
 	if b.leakRate != expectedLeakRate {
 		t.Errorf("New Bucket has incorrect leak rate."+
-<<<<<<< HEAD
 			"\nexpected: %f\nreceived: %f", expectedLeakRate, b.leakRate)
-=======
-			"\nexpected: %v\nreceived: %v", expectedLeakRate, b.leakRate)
->>>>>>> ba48a335
 	}
 }
 
@@ -86,11 +82,7 @@
 	updateDB := func(uint32, int64) {}
 
 	testBucket := CreateBucketFromDB(expectedCapacity, expectedLeaked,
-<<<<<<< HEAD
 		expectedLeakDuration, expectedInBucket, timestamp, updateDB)
-=======
-		expectedLeakDuration, expectedInBucket, timestamp, addToDb)
->>>>>>> ba48a335
 
 	expectedBucket := &Bucket{
 		capacity:   expectedCapacity,
@@ -262,7 +254,7 @@
 
 		if b.remaining != r.expectedRem {
 			t.Errorf("Incorrect number of tokens remaining in bucket (round %d)."+
-				"\nexpected: %v\nreceived: %v",
+				"\nexpected: %d\nreceived: %d",
 				i, r.expectedRem, b.remaining)
 		}
 	}
@@ -299,7 +291,7 @@
 
 		if b.remaining != r.expectedRem {
 			t.Errorf("Incorrect number of tokens remaining in bucket (round %d)."+
-				"\nexpected: %v\nreceived: %v", i, r.expectedRem, b.remaining)
+				"\nexpected: %d\nreceived: %d", i, r.expectedRem, b.remaining)
 		}
 	}
 }
@@ -334,11 +326,7 @@
 		Whitelist:  b.whitelist,
 	}
 
-<<<<<<< HEAD
 	b.updateDB = func(remaining uint32, lastUpdate int64) {
-=======
-	b.addToDb = func(remaining uint32, lastUpdate int64) {
->>>>>>> ba48a335
 		db.Remaining = remaining
 		db.LastUpdate = lastUpdate
 	}
@@ -354,18 +342,18 @@
 
 		if b.remaining != r.expectedRem {
 			t.Errorf("Incorrect number of tokens remaining in bucket (round %d)."+
-				"\nexpected: %v\nreceived: %v", i, r.expectedRem, b.remaining)
+				"\nexpected: %d\nreceived: %d", i, r.expectedRem, b.remaining)
 		}
 
 		if b.remaining != db.Remaining {
 			t.Errorf("Incorrect number of tokens remaining in database bucket "+
-				"(round %d).\nexpected: %v\nreceived: %v",
+				"(round %d).\nexpected: %d\nreceived: %d",
 				i, b.remaining, db.Remaining)
 		}
 
 		if b.lastUpdate != db.LastUpdate {
 			t.Errorf("Incorrect LastUpdate in database bucket (round %d)."+
-				"\nexpected: %v\nreceived: %v", i, b.lastUpdate, db.LastUpdate)
+				"\nexpected: %d\nreceived: %d", i, b.lastUpdate, db.LastUpdate)
 		}
 	}
 }
@@ -401,8 +389,7 @@
 
 		if b.remaining != r.expectedRem {
 			t.Errorf("Incorrect number of tokens remaining in bucket (round %d)."+
-				"\nexpected: %v\nreceived: %v",
-				i, r.expectedRem, b.remaining)
+				"\nexpected: %d\nreceived: %d", i, r.expectedRem, b.remaining)
 		}
 	}
 }
