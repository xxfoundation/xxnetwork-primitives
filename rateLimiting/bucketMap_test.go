--- conflicted
+++ resolved
@@ -74,11 +74,7 @@
 
 	if !reflect.DeepEqual(&expectedBM, bm) {
 		t.Errorf("CreateBucketMap returned an incorrect BucketMap."+
-<<<<<<< HEAD
-			"\n\texpected: %+v\n\treceived: %+v", &expectedBM, bm)
-=======
 			"\nexpected: %+v\nreceived: %+v", &expectedBM, bm)
->>>>>>> 86ea5c08
 	}
 }
 
@@ -116,11 +112,7 @@
 			b.locked != bp.Locked || b.whitelist != bp.Whitelist {
 			expectedBucket := CreateBucketFromParams(bp, bm.createAddToDbFunc(key))
 			t.Errorf("CreateBucketMap did not load the correct values from "+
-<<<<<<< HEAD
-				"the database for bucket %s.\n\texpected: %#v\n\treceived: %#v",
-=======
 				"the database for bucket %s.\nexpected: %#v\nreceived: %#v",
->>>>>>> 86ea5c08
 				key, expectedBucket, b)
 		}
 	}
@@ -141,40 +133,23 @@
 
 	if bm.capacity != testParams.Capacity {
 		t.Errorf("CreateBucketMap returned incorrect capacity."+
-<<<<<<< HEAD
-			"\n\texpected: %v\n\treceived: %v",
-=======
-			"\nexpected: %v\nreceived: %v",
->>>>>>> 86ea5c08
-			testParams.Capacity, bm.capacity)
+			"\nexpected: %d\nreceived: %d", testParams.Capacity, bm.capacity)
 	}
 
 	if bm.leakRate != expectedLeakRate {
 		t.Errorf("CreateBucketMap returned incorrect leakRate."+
-<<<<<<< HEAD
-			"\n\texpected: %v\n\treceived: %v", expectedLeakRate, bm.leakRate)
-=======
-			"\nexpected: %v\nreceived: %v", expectedLeakRate, bm.leakRate)
->>>>>>> 86ea5c08
+			"\nexpected: %f\nreceived: %f", expectedLeakRate, bm.leakRate)
 	}
 
 	if bm.pollDuration != testParams.PollDuration {
 		t.Errorf("CreateBucketMap returned incorrect pollDuration."+
-<<<<<<< HEAD
-			"\n\texpected: %v\n\treceived: %v",
-=======
-			"\nexpected: %v\nreceived: %v",
->>>>>>> 86ea5c08
+			"\nexpected: %s\nreceived: %s",
 			testParams.PollDuration, bm.pollDuration)
 	}
 
 	if bm.bucketMaxAge != testParams.BucketMaxAge {
 		t.Errorf("CreateBucketMap returned incorrect bucketMaxAge."+
-<<<<<<< HEAD
-			"\n\texpected: %v\n\treceived: %v",
-=======
-			"\nexpected: %v\nreceived: %v",
->>>>>>> 86ea5c08
+			"\nexpected: %s\nreceived: %s",
 			testParams.BucketMaxAge, bm.bucketMaxAge)
 	}
 }
@@ -229,11 +204,7 @@
 			bucket := bm.LookupBucket(b.key)
 			if bucket.Remaining() != b.tokens {
 				t.Errorf("LookupBucket returned incorrect bucket %s, it has "+
-<<<<<<< HEAD
-					"incorrect number of tokens.\n\texpected: %d\n\treceived: %d",
-=======
 					"incorrect number of tokens.\nexpected: %d\nreceived: %d",
->>>>>>> 86ea5c08
 					b.key, b.tokens, bucket.Remaining())
 			}
 			if bm.db != nil {
@@ -377,20 +348,12 @@
 			}
 			if bucket.capacity != b.capacity {
 				t.Errorf("AddBucket did not overwrite the exisitng bucket."+
-<<<<<<< HEAD
-					"\n\tcapacity expected: %d\n\tcapacity received: %d",
-=======
 					"\ncapacity expected: %d\ncapacity received: %d",
->>>>>>> 86ea5c08
 					b.capacity, bucket.capacity)
 			}
 			if bucket.remaining != b.remaining {
 				t.Errorf("AddBucket did not overwrite the exisitng bucket."+
-<<<<<<< HEAD
-					"\n\tremaining expected: %d\n\tremaining received: %d",
-=======
 					"\nremaining expected: %d\nremaining received: %d",
->>>>>>> 86ea5c08
 					b.remaining, bucket.remaining)
 			}
 			if bm.db != nil {
@@ -466,11 +429,7 @@
 				bp.Key)
 		} else if !reflect.DeepEqual(b, CreateBucketFromParams(bp, nil)) {
 			t.Errorf("addAllBuckets created bucket %s with incorrect values."+
-<<<<<<< HEAD
-				"\n\texpected: %+v\n\treceived: %+v", bp.Key,
-=======
 				"\nexpected: %+v\nreceived: %+v", bp.Key,
->>>>>>> 86ea5c08
 				CreateBucketFromParams(bp, nil), b)
 		}
 	}
@@ -600,21 +559,13 @@
 				err := bm.DeleteBucket(bp.Key)
 				if err != nil {
 					t.Errorf("DeleteBucket returned an error when deleting key %s."+
-<<<<<<< HEAD
-						"\n\texpected: %v\n\treceived: %v", bp.Key, nil, err)
-=======
 						"\nexpected: %v\nreceived: %v", bp.Key, nil, err)
->>>>>>> 86ea5c08
 				}
 
 				bucket, exists := bm.buckets[bp.Key]
 				if exists {
 					t.Errorf("DeleteBucket did not delete the bucket with key %s."+
-<<<<<<< HEAD
-						"\n\tbucket: %+v", bp.Key, bucket)
-=======
 						"\nbucket: %+v", bp.Key, bucket)
->>>>>>> 86ea5c08
 				}
 
 				if bm.db != nil {
@@ -629,11 +580,7 @@
 				_, exists := bm.buckets[bp.Key]
 				if !exists {
 					t.Errorf("DeleteBucket deleted the bucket with key %s."+
-<<<<<<< HEAD
-						"\n\tbucket params: %+v", bp.Key, bp)
-=======
 						"\nbucket params: %+v", bp.Key, bp)
->>>>>>> 86ea5c08
 				}
 
 				if bm.db != nil {
@@ -650,11 +597,7 @@
 
 		if len(bm.buckets) != expectedLength {
 			t.Errorf("DeleteBucket did not delete all the correct buckets."+
-<<<<<<< HEAD
-				"\n\texpected length: %d\n\treceived length: %d\n\tbucket map: %+v",
-=======
 				"\nexpected length: %d\nreceived length: %d\nbucket map: %+v",
->>>>>>> 86ea5c08
 				expectedLength, len(bm.buckets), bm.buckets)
 		}
 	}
@@ -709,11 +652,7 @@
 
 	if len(bm.buckets) != 0 {
 		t.Errorf("staleBucketWorker did not delete the stale buckets."+
-<<<<<<< HEAD
-			"\n\texpected length: %d\n\treceived length: %d", 0, len(bm.buckets))
-=======
 			"\nexpected length: %d\nreceived length: %d", 0, len(bm.buckets))
->>>>>>> 86ea5c08
 	}
 
 	quit <- struct{}{}
@@ -784,11 +723,7 @@
 					bp.p.Key)
 			} else if bp.stale && exists {
 				t.Errorf("clearStaleBuckets did not delete stale bucket %s."+
-<<<<<<< HEAD
-					"\n\tbucket: %+v", bp.p.Key, b)
-=======
 					"\nbucket: %+v", bp.p.Key, b)
->>>>>>> 86ea5c08
 			}
 
 			if bm.db != nil {
@@ -798,11 +733,7 @@
 						"from the database.", bp.p.Key)
 				} else if bp.stale && exists {
 					t.Errorf("clearStaleBuckets did not delete stale bucket "+
-<<<<<<< HEAD
-						"%s from the database.\n\tbucket: %+v", bp.p.Key, b)
-=======
 						"%s from the database.\nbucket: %+v", bp.p.Key, b)
->>>>>>> 86ea5c08
 				}
 			}
 		}
