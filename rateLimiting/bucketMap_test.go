--- conflicted
+++ resolved
@@ -133,11 +133,7 @@
 
 	if bm.capacity != testParams.Capacity {
 		t.Errorf("CreateBucketMap returned incorrect capacity."+
-<<<<<<< HEAD
 			"\nexpected: %d\nreceived: %d", testParams.Capacity, bm.capacity)
-=======
-			"\nexpected: %v\nreceived: %v", testParams.Capacity, bm.capacity)
->>>>>>> ba48a335
 	}
 
 	if bm.leakRate != expectedLeakRate {
@@ -218,8 +214,8 @@
 						"database.", b.key)
 				}
 				if bp.Remaining != bucket.Remaining() {
-					t.Errorf("Bucket %s in the database has incorrect number of tokens."+
-						"\nexpected: %d\nreceived: %d",
+					t.Errorf("Bucket %s in the database has incorrect number " +
+						"of tokens.\nexpected: %d\nreceived: %d",
 						b.key, bucket.Remaining(), bp.Remaining)
 				}
 			}
@@ -367,13 +363,13 @@
 						"database.", b.key)
 				}
 				if bp.Capacity != bucket.Capacity() {
-					t.Errorf("Bucket %s in the database has incorrect number of tokens."+
-						"\nexpected: %d\nreceived: %d",
+					t.Errorf("Bucket %s in the database has incorrect number " +
+						"of tokens.\nexpected: %d\nreceived: %d",
 						b.key, bucket.Capacity(), bp.Capacity)
 				}
 				if bp.Remaining != bucket.Remaining() {
-					t.Errorf("Bucket %s in the database has incorrect number of tokens."+
-						"\nexpected: %d\nreceived: %d",
+					t.Errorf("Bucket %s in the database has incorrect number " +
+						"of tokens.\nexpected: %d\nreceived: %d",
 						b.key, bucket.Remaining(), bp.Remaining)
 				}
 			}
@@ -429,8 +425,8 @@
 	for _, bp := range testBP {
 		b, exists := bm.buckets[bp.Key]
 		if !exists {
-			t.Errorf("addAllBuckets failed to add the bucket with key %s.",
-				bp.Key)
+			t.Errorf(
+				"addAllBuckets failed to add the bucket with key %s.", bp.Key)
 		} else if !reflect.DeepEqual(b, CreateBucketFromParams(bp, nil)) {
 			t.Errorf("addAllBuckets created bucket %s with incorrect values."+
 				"\nexpected: %+v\nreceived: %+v", bp.Key,
@@ -472,11 +468,12 @@
 		for _, key := range wlKeys {
 			b, exists := bm.buckets[key]
 			if !exists {
-				t.Errorf("AddToWhitelist did not add the key %s to the map.", key)
+				t.Errorf(
+					"AddToWhitelist did not add the key %s to the map.", key)
 			}
 			if b.whitelist != true {
-				t.Errorf("AddToWhitelist did not mark the key %s as whitelisted.",
-					key)
+				t.Errorf(
+					"AddToWhitelist did not mark the key %s as whitelisted.", key)
 			}
 
 			if bm.db != nil {
@@ -486,8 +483,8 @@
 						"the database.", key)
 				}
 				if bp.Whitelist != b.whitelist {
-					t.Errorf("Bucket %s in the database is not on whitelist.",
-						key)
+					t.Errorf(
+						"Bucket %s in the database is not on whitelist.", key)
 				}
 			}
 		}
