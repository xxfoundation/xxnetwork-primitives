////////////////////////////////////////////////////////////////////////////////////////////
// Copyright © 2020 xx network SEZC                                                       //
//                                                                                        //
// Use of this source code is governed by a license that can be found in the LICENSE file //
////////////////////////////////////////////////////////////////////////////////////////////

package format

import (
	jww "github.com/spf13/jwalterweatherman"
	"gitlab.com/elixxir/primitives/id"
)

const (
	KeyFPLen       = 32
	MacLen         = 32
	RecipientIDLen = 33

	MinimumPrimeSize = 2*MacLen + RecipientIDLen

	AssociatedDataSize = KeyFPLen + MacLen + RecipientIDLen
)

/*                               Message Structure (not to scale)
+--------------------------------------------------------------------------------------+
|                                       Message							   			   |
|                                  2*primeSize bits					    			   |
+------------------------------------------+-------------------------------------------+
|                  payloadA                |                 payloadB                  |
|               primeSize bits             |              primeSize bits               |
+---------+----------+---------------------+---------+-------+-----------+-------------+
| grpBitA |  keyFP   |      Contents1      | grpBitB |  mac  | Contents2 | recipientID |
|  1 bit  | 255 bits |       *below*       | 1 bit   | 255 b |  *below*  |  264 bits   |
+ --------+----------+---------------------+---------+-------+-----------+-------------+
|			                     Raw Contents	                     	 |
|                        2*primeSize - recipientID bits                  |
+------------------------------------------------------------------------+


size - size in bits of the data which is stored

Size Contents1 = primeSize - grpBitASize - keyFPSize - sizeSize
Size Contents2 = primeSize - grpBitBSize - macSize- recipientIDSize - timestampSize

the size of the data in the two contents fields is stored within the "size" field

/////Adherence to the group/////////////////////////////////////////////////////
The first bits of keyFingerprint and MAC are enforced to be 0, thus ensuring
PayloadA and PayloadB are within the group
*/

// Message structure stores all the data serially. Subsequent fields point to
// subsections of the serialised data.
type Message struct {
	data []byte

	//Note: These are mapped to locations in the data object
	payloadA []byte
	payloadB []byte

	keyFP       []byte
	contents1   []byte
	mac         []byte
	contents2   []byte
	recipientID []byte

	rawContents []byte
}

// NewMessage creates a new empty message based upon the size of the encryption
// primes. All subcomponents point to locations in the internal data buffer.
// Panics if the prime size to too small.
func NewMessage(numPrimeBytes int) Message {
	if numPrimeBytes < MinimumPrimeSize {
		jww.FATAL.Panicf("cannot make message based off of a prime of "+
			"size %v, minnimum size is %v to small prime", numPrimeBytes,
			MinimumPrimeSize)
	}

	data := make([]byte, 2*numPrimeBytes)

	return Message{
		data: data,

		payloadA: data[:numPrimeBytes],
		payloadB: data[numPrimeBytes:],

		keyFP:     data[0:KeyFPLen],
		contents1: data[KeyFPLen:numPrimeBytes],

		mac:         data[numPrimeBytes : numPrimeBytes+MacLen],
		contents2:   data[numPrimeBytes+MacLen : 2*numPrimeBytes-RecipientIDLen],
		recipientID: data[2*numPrimeBytes-RecipientIDLen : 2*numPrimeBytes],

		rawContents: data[:2*numPrimeBytes-RecipientIDLen],
	}
}

// Marshal marshals the message into a byte slice.
func (m *Message) Marshal() []byte {
	return copyByteSlice(m.data)
}

// Unmarshal unmarshalls a byte slice into a new Message.
func Unmarshal(b []byte) Message {
	m := NewMessage(len(b) / 2)
	copy(m.data, b)
	return m
}

// Returns a copy of the message
func (m Message) Copy() Message {
	m2 := NewMessage(len(m.data) / 2)
	copy(m2.data, m.data)
	return m2
}

//returns the size of the prime used
func (m Message) GetPrimeByteLen() int {
	return len(m.data) / 2
}

// Returns the maximum size of the contents
func (m Message) ContentsSize() int {
	return len(m.data) - AssociatedDataSize
}

// GetPayloadA returns payload A, which is the first half of the message.
func (m Message) GetPayloadA() []byte {
	return copyByteSlice(m.payloadA)
}

// SetPayloadA copies the passed byte slice into payload A. If the specified
// byte slice is not exactly the same size as payload A, then it panics.
func (m Message) SetPayloadA(payload []byte) {
	if len(payload) != len(m.payloadA) {
		jww.ERROR.Panicf("new payload not the same size as PayloadA;"+
<<<<<<< HEAD
			"Expected: %v, Received: %v",
			PayloadLen, len(payload))
=======
			"Expected: %v, Recieved: %v",
			len(m.payloadA), len(payload))
>>>>>>> 21ce972d
	}

	copy(m.payloadA, payload)
}

// GetPayloadB returns payload B, which is the last half of the message.
func (m Message) GetPayloadB() []byte {
	return copyByteSlice(m.payloadB)
}

// SetPayloadB copies the passed byte slice into payload B. If the specified
// byte slice is not exactly the same size as payload B, then it panics.
func (m Message) SetPayloadB(payload []byte) {
	if len(payload) != len(m.payloadB) {
		jww.ERROR.Panicf("new payload not the same size as PayloadB;"+
<<<<<<< HEAD
			"Expected: %v, Received: %v",
			PayloadLen, len(payload))
=======
			"Expected: %v, Recieved: %v",
			len(m.payloadB), len(payload))
>>>>>>> 21ce972d
	}

	copy(m.payloadB, payload)
}

// Get contents returns the exact contents of the message. This size of the
// return is based on the size of the contents actually stored
func (m Message) GetContents() []byte {

	c := make([]byte, len(m.contents1)+len(m.contents2))

	copy(c[:len(m.contents1)], m.contents1)
	copy(c[len(m.contents1):], m.contents2)

	return c
}

<<<<<<< HEAD
// SetDecryptedPayloadB is used when receiving a decrypted payload B to ensure
// all data is put back in the right order. If the specified byte array is not
// exactly the same size as payload B, then it panics. Specifically, it moves
// the last byte to the front and sets the last byte to zero. Assumes the
// newPayload is in the group and that its first byte is zero.
func (m *Message) SetDecryptedPayloadB(newPayload []byte) {
	if len(newPayload) != PayloadLen {
		jww.ERROR.Panicf("new payload not the same size as PayloadA;"+
			"Expected: %v, Received: %v",
			PayloadLen, len(newPayload))
=======
// sets the contents of the message. This will panic if the payload is greater
// than the maximum size. This overwrites any storage already in the message but
// will not clear bits beyond the size of the passed contents.
// If the passed contents is larger than the maximum contents size this will
// panic
func (m Message) SetContents(c []byte) {
	if len(c) > len(m.contents1)+len(m.contents2) {
		jww.ERROR.Panicf("contents too large at %v bytes, must be "+
			"%v bytes or less", len(c), len(m.contents1)+len(m.contents2))
	}

	if len(c) <= len(m.contents1) {
		copy(m.contents1, c)
	} else {
		copy(m.contents1, c[:len(m.contents1)])
		copy(m.contents2, c[len(m.contents1):])
	}
}

// Get raw contents returns the exact contents of the message. This field
// crosses over the group barrier and the setter of this is responsible for
// ensuring the underlying payloads are within the group.
func (m Message) GetRawContents() []byte {
	return copyByteSlice(m.rawContents)
}

// Get size raw contents returns the exact contents of the message.
func (m Message) GetRawContentsSize() int {
	return len(m.rawContents)
}

// sets raw  contents of the message. This field crosses over the group barrier
// and the setter of this is responsible for ensuring the underlying payloads
// are within the group. This will panic if the payload is greater
// than the maximum size. This overwrites any storage already in the message.
// If the passed contents is larger than the maximum contents size this will
// panic
func (m Message) SetRawContents(c []byte) {
	if len(c) != len(m.rawContents) {
		jww.ERROR.Panicf("Set raw contents too large at %v bytes, "+
			"must be %v bytes or less", len(c),
			len(m.contents1)+len(m.contents2))
	}

	copy(m.rawContents, c)
}

// Gets the recipientID
func (m Message) GetRecipientID() *id.ID {
	rid := id.ID{}
	copy(rid[:], m.recipientID)
	return &rid
}

// Sets the recipientID
func (m Message) SetRecipientID(rid *id.ID) {
	copy(m.recipientID, rid[:])
}

// Gets the Key Fingerprint
func (m Message) GetKeyFP() Fingerprint {
	fp := Fingerprint{}
	copy(fp[:], m.keyFP)
	return fp
}

// Sets the Key Fingerprint. Checks that the first bit of the Key Fingerprint is
// 0, otherwise it panics.
func (m Message) SetKeyFP(fp Fingerprint) {
	if len(fp) != len(m.keyFP) {
		jww.ERROR.Panicf("key fingerprint not the correct size;"+
			"Expected: %v, Recieved: %v",
			len(m.keyFP), len(fp))
	}

	if fp[0]>>7 != 0 {
		jww.ERROR.Panicf("key fingerprint's first bit is not zero")
	}

	copy(m.keyFP, fp[:])
}

// Gets the MAC
func (m Message) GetMac() []byte {
	return copyByteSlice(m.mac)
}

// Sets the MAC. Checks that the first bit of the MAC is
// 0, otherwise it panics.
func (m Message) SetMac(mac []byte) {
	if len(mac) != len(m.mac) {
		jww.ERROR.Panicf("mac is not the correct size;"+
			"Expected: %v, Recieved: %v",
			len(m.mac), len(mac))
>>>>>>> 21ce972d
	}

	if mac[0]>>7 != 0 {
		jww.ERROR.Panicf("mac's first bit is not zero")
	}

	copy(m.mac, mac)
}

//helper function to copy a byte slice
func copyByteSlice(s []byte) []byte {
	c := make([]byte, len(s))
	copy(c, s)
	return c
}<|MERGE_RESOLUTION|>--- conflicted
+++ resolved
@@ -135,13 +135,8 @@
 func (m Message) SetPayloadA(payload []byte) {
 	if len(payload) != len(m.payloadA) {
 		jww.ERROR.Panicf("new payload not the same size as PayloadA;"+
-<<<<<<< HEAD
-			"Expected: %v, Received: %v",
-			PayloadLen, len(payload))
-=======
 			"Expected: %v, Recieved: %v",
 			len(m.payloadA), len(payload))
->>>>>>> 21ce972d
 	}
 
 	copy(m.payloadA, payload)
@@ -157,13 +152,8 @@
 func (m Message) SetPayloadB(payload []byte) {
 	if len(payload) != len(m.payloadB) {
 		jww.ERROR.Panicf("new payload not the same size as PayloadB;"+
-<<<<<<< HEAD
-			"Expected: %v, Received: %v",
-			PayloadLen, len(payload))
-=======
 			"Expected: %v, Recieved: %v",
 			len(m.payloadB), len(payload))
->>>>>>> 21ce972d
 	}
 
 	copy(m.payloadB, payload)
@@ -181,18 +171,6 @@
 	return c
 }
 
-<<<<<<< HEAD
-// SetDecryptedPayloadB is used when receiving a decrypted payload B to ensure
-// all data is put back in the right order. If the specified byte array is not
-// exactly the same size as payload B, then it panics. Specifically, it moves
-// the last byte to the front and sets the last byte to zero. Assumes the
-// newPayload is in the group and that its first byte is zero.
-func (m *Message) SetDecryptedPayloadB(newPayload []byte) {
-	if len(newPayload) != PayloadLen {
-		jww.ERROR.Panicf("new payload not the same size as PayloadA;"+
-			"Expected: %v, Received: %v",
-			PayloadLen, len(newPayload))
-=======
 // sets the contents of the message. This will panic if the payload is greater
 // than the maximum size. This overwrites any storage already in the message but
 // will not clear bits beyond the size of the passed contents.
@@ -287,7 +265,6 @@
 		jww.ERROR.Panicf("mac is not the correct size;"+
 			"Expected: %v, Recieved: %v",
 			len(m.mac), len(mac))
->>>>>>> 21ce972d
 	}
 
 	if mac[0]>>7 != 0 {
