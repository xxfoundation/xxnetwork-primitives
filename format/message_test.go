--- conflicted
+++ resolved
@@ -35,28 +35,17 @@
 
 }
 
-<<<<<<< HEAD
-func TestMessage_Smoke(t *testing.T) {
-	msg := NewMessage(MinimumPrimeSize)
-=======
 func TestMessage_GetPrimeByteLen(t *testing.T) {
 	const primeSize = 250
-	m := Message{
-		data: make([]byte, primeSize),
-	}
+	m := NewMessage(primeSize)
 
 	if m.GetPrimeByteLen() != primeSize {
 		t.Errorf("returned prime size is incorrect")
 	}
 }
 
-/*
-// Tests that NewAssociatedData() properly sets AssociatedData's serial and all
-// other fields.
-func TestNewMessage(t *testing.T) {
-	// Create new Message
-	msg := NewMessage()
->>>>>>> 5d50351f
+func TestMessage_Smoke(t *testing.T) {
+	msg := NewMessage(MinimumPrimeSize)
 
 	timestamp := make([]byte, TimestampLen)
 	timestamp = bytes.Map(func(r rune) rune {
