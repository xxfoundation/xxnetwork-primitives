////////////////////////////////////////////////////////////////////////////////
// Copyright © 2020 Privategrity Corporation                                   /
//                                                                             /
// All rights reserved.                                                        /
////////////////////////////////////////////////////////////////////////////////

package switchboard

import (
	jww "github.com/spf13/jwalterweatherman"
	"gitlab.com/elixxir/primitives/id"
	"reflect"
	"strconv"
	"sync"
)

type Item interface {
	GetSender() *id.User
	GetMessageType() int32
}

<<<<<<< HEAD
// This is an interface so you can receive callbacks through the Gomobile
// boundary
=======
// Listener interface adds ability to receive callbacks through the Gomobile
// boundary.
>>>>>>> a68f1e6f
type Listener interface {
	Hear(item Item, isHeardElsewhere bool)
}

type listenerRecord struct {
	l  Listener
	id string
}

type Switchboard struct {
	// By matching with the keys for each level of the map, the listeners that
	// meet each criterion can be found
	listeners map[id.User]map[int32][]*listenerRecord
	lastID    int
	mux       sync.RWMutex
}

// NewSwitchboard generates and returns a new switchboard object.
func NewSwitchboard() *Switchboard {
	return &Switchboard{
		listeners: make(map[id.User]map[int32][]*listenerRecord),
		lastID:    0,
	}
}

// Register adds a new listener to the map. Returns the ID of the new listener.
// Keep this around if you want to be able to delete the listener later.
//
// user: 0 for all, or any user ID to listen for messages from a particular
// user.
// messageType: 0 for all, or any message type to listen for messages of that
// type.
// newListener: something implementing the Listener callback interface. Do not
// pass nil to this.
//
// If a message matches multiple listeners, all of them will hear the message.
func (lm *Switchboard) Register(user *id.User,
	messageType int32, newListener Listener) string {
	lm.mux.Lock()
	defer lm.mux.Unlock()

	lm.lastID++
	if lm.listeners[*user] == nil {
		lm.listeners[*user] = make(map[int32][]*listenerRecord)
	}

	newListenerRecord := &listenerRecord{
		l:  newListener,
		id: strconv.Itoa(lm.lastID),
	}

	lm.listeners[*user][messageType] = append(
		lm.listeners[*user][messageType],
		newListenerRecord)

	return newListenerRecord.id
}

// Unregister removes the listener with the specified ID from the listener map.
func (lm *Switchboard) Unregister(listenerID string) {
	lm.mux.Lock()
	defer lm.mux.Unlock()

	// Iterate over all listeners in the map.
	for u, perUser := range lm.listeners {
		for messageType, perMessageType := range perUser {
			for i, listener := range perMessageType {
				if listener.id == listenerID {
					// This matches, so remove listener from data structure
					lm.listeners[u][messageType] = append(
						perMessageType[:i], perMessageType[i+1:]...)

					// Because the ID is unique per listener, the loop can be
					// terminated early
					return
				}
			}
		}
	}
}

func (lm *Switchboard) matchListeners(item Item) []*listenerRecord {
	matches := make([]*listenerRecord, 0)

	// There are eight cases total for matching both specific and general
	// listeners
	for _, listener := range lm.listeners[*item.GetSender()][item.GetMessageType()] {
		matches = appendIfUnique(matches, listener)
	}

	for _, listener := range lm.listeners[*id.ZeroID][item.GetMessageType()] {
		matches = appendIfUnique(matches, listener)
	}

	for _, listener := range lm.listeners[*item.GetSender()][0] {
		matches = appendIfUnique(matches, listener)
	}

	for _, listener := range lm.listeners[*id.ZeroID][0] {
		matches = appendIfUnique(matches, listener)
	}

	for _, listener := range lm.listeners[*item.GetSender()][0] {
		matches = appendIfUnique(matches, listener)
	}

	for _, listener := range lm.listeners[*id.ZeroID][0] {
		matches = appendIfUnique(matches, listener)
	}

	// Match all, but with generic outer type
	for _, listener := range lm.listeners[*item.GetSender()][item.GetMessageType()] {
		matches = appendIfUnique(matches, listener)
	}

	for _, listener := range lm.listeners[*id.ZeroID][item.GetMessageType()] {
		matches = appendIfUnique(matches, listener)
	}

	return matches
}

// appendIfUnique searches for the listener ID and appends it to matches if it
// has yet to be found.
func appendIfUnique(matches []*listenerRecord,
	newListener *listenerRecord) []*listenerRecord {
	// Search for the listener ID
	found := false

	for _, l := range matches {
		found = found || (l.id == newListener.id)
	}

	if !found {
		// Append the new listener to the slice if not found
		return append(matches, newListener)
	} else {
		// Don't append the listener if it has already been matched
		return matches
	}
}

// Speak broadcasts a message to the appropriate listeners.
func (lm *Switchboard) Speak(item Item) {
	lm.mux.RLock()
	defer lm.mux.RUnlock()

	// Matching listeners: include those that match all criteria perfectly, as
	// well as those that do not care about certain criteria
	matches := lm.matchListeners(item)

	if len(matches) > 0 {
		// Notify all normal listeners
		for _, listener := range matches {
			jww.INFO.Printf("Hearing on listener %v of type %v",
				listener.id, reflect.TypeOf(listener.l))

			// To hear things on the switchboard on multiple goroutines, call
			// Speak() on the switchboard from multiple goroutines
			listener.l.Hear(item, len(matches) > 1)
		}
	} else {
		jww.ERROR.Printf(
			"Message of type %v from user %q didn't match any listeners in"+
				" the map", item.GetMessageType(), item.GetSender())

		// Dump representation of the map
		for u, perUser := range lm.listeners {
			for messageType, perMessageType := range perUser {
				for i, listener := range perMessageType {
					jww.ERROR.Printf("Listener %v: %v, user %v, type %v, ",
						i, listener.id, u, messageType)
				}
			}
		}
	}
}<|MERGE_RESOLUTION|>--- conflicted
+++ resolved
@@ -19,20 +19,16 @@
 	GetMessageType() int32
 }
 
-<<<<<<< HEAD
-// This is an interface so you can receive callbacks through the Gomobile
-// boundary
-=======
 // Listener interface adds ability to receive callbacks through the Gomobile
 // boundary.
->>>>>>> a68f1e6f
 type Listener interface {
-	Hear(item Item, isHeardElsewhere bool)
+	Hear(item Item, isHeardElsewhere bool, i ...interface{})
 }
 
 type listenerRecord struct {
 	l  Listener
 	id string
+	i  []interface{}
 }
 
 type Switchboard struct {
@@ -62,8 +58,8 @@
 // pass nil to this.
 //
 // If a message matches multiple listeners, all of them will hear the message.
-func (lm *Switchboard) Register(user *id.User,
-	messageType int32, newListener Listener) string {
+func (lm *Switchboard) Register(user *id.User, messageType int32,
+	newListener Listener, i ...interface{}) string {
 	lm.mux.Lock()
 	defer lm.mux.Unlock()
 
@@ -75,6 +71,7 @@
 	newListenerRecord := &listenerRecord{
 		l:  newListener,
 		id: strconv.Itoa(lm.lastID),
+		i:  i,
 	}
 
 	lm.listeners[*user][messageType] = append(
@@ -163,7 +160,7 @@
 		// Append the new listener to the slice if not found
 		return append(matches, newListener)
 	} else {
-		// Don't append the listener if it has already been matched
+		// Do not append the listener if it has already been matched
 		return matches
 	}
 }
@@ -185,7 +182,7 @@
 
 			// To hear things on the switchboard on multiple goroutines, call
 			// Speak() on the switchboard from multiple goroutines
-			listener.l.Hear(item, len(matches) > 1)
+			go listener.l.Hear(item, len(matches) > 1, listener.i...)
 		}
 	} else {
 		jww.ERROR.Printf(
