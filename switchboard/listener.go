--- conflicted
+++ resolved
@@ -1,5 +1,5 @@
 ////////////////////////////////////////////////////////////////////////////////
-// Copyright © 2019 Privategrity Corporation                                   /
+// Copyright © 2020 Privategrity Corporation                                   /
 //                                                                             /
 // All rights reserved.                                                        /
 ////////////////////////////////////////////////////////////////////////////////
@@ -20,12 +20,7 @@
 	GetMessageType() int32
 }
 
-<<<<<<< HEAD
 // This is an interface so you can receive callbacks through the Gomobile boundary
-=======
-// This is an interface so you can receive callbacks through the Gomobile
-// boundary
->>>>>>> a908fbd3
 type Listener interface {
 	Hear(item Item, isHeardElsewhere bool, i ...interface{})
 }
@@ -37,18 +32,10 @@
 }
 
 type Switchboard struct {
-<<<<<<< HEAD
 	// listenersMap is a structure holding a syncMap
 	// of our listenersMap designed to fetch and store them asynchronously
 	listenersMap listenersMap
 	lastID       int
-=======
-	// By matching with the keys for each level of the map,
-	// you can find the listeners that meet each criterion
-	listeners map[id.User]map[int32][]*listenerRecord
-	lastID    int
-	mux       sync.RWMutex
->>>>>>> a908fbd3
 }
 
 var Listeners = NewSwitchboard()
@@ -70,17 +57,9 @@
 // newListener: something implementing the Listener callback interface. Do not
 // pass nil to this.
 //
-<<<<<<< HEAD
-// If a message matches multiple listenersMap, all of them will hear the message.
-func (lm *Switchboard) Register(user *id.User,
-	messageType int32, newListener Listener) string {
-=======
 // If a message matches multiple listeners, all of them will hear the message.
 func (lm *Switchboard) Register(user *id.User, messageType int32,
 	newListener Listener, i ...interface{}) string {
-	lm.mux.Lock()
-	defer lm.mux.Unlock()
->>>>>>> a908fbd3
 
 	lm.lastID++
 
@@ -114,9 +93,6 @@
 	return matches
 }
 
-<<<<<<< HEAD
-// Broadcast a message to the appropriate listenersMap
-=======
 // appendIfUnique searches for the listener ID and appends it to matches if it
 // has yet to be found.
 func appendIfUnique(matches []*listenerRecord,
@@ -137,8 +113,8 @@
 	}
 }
 
-// Speak broadcasts a message to the appropriate listeners.
->>>>>>> a908fbd3
+
+// Broadcast a message to the appropriate listenersMap
 func (lm *Switchboard) Speak(item Item) {
 	// Matching listenersMap include those that match all criteria perfectly,
 	// as well as those that don't care about certain criteria.
