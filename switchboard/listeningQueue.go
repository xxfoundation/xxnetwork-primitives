////////////////////////////////////////////////////////////////////////////////
// Copyright © 2020 Privategrity Corporation                                   /
//                                                                             /
// All rights reserved.                                                        /
////////////////////////////////////////////////////////////////////////////////

package switchboard

import (
	"gitlab.com/elixxir/primitives/id"
)

type ListeningQueue chan Item

// ListenChannel sets up a listening queue and adds it to the switchboard.
func (lm *Switchboard) ListenChannel(
	messageType int32, sender *id.User, channelBufferSize int) (id string,
	messageQueue ListeningQueue) {
	messageQueue = make(ListeningQueue, channelBufferSize)
	id = lm.Register(sender, messageType, messageQueue)
	return id, messageQueue
}

<<<<<<< HEAD
// Hear allows multiple threads to write to the buffer simultaneously through
// the switchboard.
func (l ListeningQueue) Hear(item Item, isHeardElsewhere bool) {
=======
// TODO What happens if you use pointer receiver? Should test whether it still works correctly.
// Multiple threads can write to this buffer simultaneously through the
// switchboard using this method, although because the writes are to adjacent
// elements, performance is likely to be suboptimal
func (l ListeningQueue) Hear(item Item, isHeardElsewhere bool, i ...interface{}) {
>>>>>>> 2d99e1b7
	l <- item
}<|MERGE_RESOLUTION|>--- conflicted
+++ resolved
@@ -21,16 +21,8 @@
 	return id, messageQueue
 }
 
-<<<<<<< HEAD
 // Hear allows multiple threads to write to the buffer simultaneously through
 // the switchboard.
-func (l ListeningQueue) Hear(item Item, isHeardElsewhere bool) {
-=======
-// TODO What happens if you use pointer receiver? Should test whether it still works correctly.
-// Multiple threads can write to this buffer simultaneously through the
-// switchboard using this method, although because the writes are to adjacent
-// elements, performance is likely to be suboptimal
 func (l ListeningQueue) Hear(item Item, isHeardElsewhere bool, i ...interface{}) {
->>>>>>> 2d99e1b7
 	l <- item
 }