////////////////////////////////////////////////////////////////////////////////
// Copyright © 2020 Privategrity Corporation                                   /
//                                                                             /
// All rights reserved.                                                        /
////////////////////////////////////////////////////////////////////////////////

package switchboard

import (
	"bytes"
	"gitlab.com/elixxir/primitives/id"
	"sync"
	"testing"
	"time"
)

type MockListener struct {
	NumHeard        int
	IsFallback      bool
	LastMessage     []byte
	LastMessageType int32
	mux             sync.Mutex
}

type Message struct {
	Contents    []byte
	Sender      *id.User
	MessageType int32
}

func (m *Message) GetSender() *id.User {
	return m.Sender
}

func (m *Message) GetMessageType() int32 {
	return m.MessageType
}

func (ml *MockListener) Hear(item Item, isHeardElsewhere bool, i ...interface{}) {
	ml.mux.Lock()
	defer ml.mux.Unlock()

	msg := item.(*Message)

	if !isHeardElsewhere || !ml.IsFallback {
		ml.NumHeard++
		ml.LastMessage = msg.Contents
		ml.LastMessageType = msg.GetMessageType()
	}

	if len(i) > 0 {
		hearChan := i[0].(chan struct{})
		hearChan <- struct{}{}
	}
}

var specificUser = id.NewUserFromUints(&[4]uint64{0, 0, 0, 5})
var specificMessageType int32 = 5
var delay = 10 * time.Millisecond

func OneListenerSetup() (*Switchboard, *MockListener) {
	var listeners *Switchboard
	listeners = NewSwitchboard()
	// add one listener to the map
	fullyMatchedListener := &MockListener{}
<<<<<<< HEAD
	listeners.Register(specificUser, specificMessageType,
		fullyMatchedListener)
=======
	// TODO different type for message types?
	listeners.Register(specificUser, specificMessageType, fullyMatchedListener)
>>>>>>> 2d99e1b7
	return listeners, fullyMatchedListener
}

func TestListenerMap_SpeakOne(t *testing.T) {
	// set up
	listeners, fullyMatchedListener := OneListenerSetup()

	// speak
	listeners.Speak(&Message{
		Contents:    []byte("hmmmm"),
		Sender:      specificUser,
		MessageType: specificMessageType,
	})

	// determine whether the listener heard the message
	time.Sleep(delay)
	expected := 1
	if fullyMatchedListener.NumHeard != 1 {
		t.Errorf("The listener heard %v messages instead of %v",
			fullyMatchedListener.NumHeard, expected)
	}
}

func TestListenerMap_SpeakManyToOneListener(t *testing.T) {
	// set up
	listeners, fullyMatchedListener := OneListenerSetup()

	// speak
	for i := 0; i < 20; i++ {
		go listeners.Speak(&Message{
			Contents:    make([]byte, 0),
			Sender:      specificUser,
			MessageType: specificMessageType,
		})
	}

	// determine whether the listener heard the message
	time.Sleep(delay)
	expected := 20
	if fullyMatchedListener.NumHeard != expected {
		t.Errorf("The listener heard %v messages instead of %v",
			fullyMatchedListener.NumHeard, expected)
	}
}

func TestListenerMap_SpeakToAnother(t *testing.T) {
	// set up
	listeners, fullyMatchedListener := OneListenerSetup()

	// speak
	listeners.Speak(&Message{
		MessageType: specificMessageType,
		Contents:    make([]byte, 0),
		Sender:      nonzeroUser,
	})

	// determine whether the listener heard the message
	time.Sleep(delay)
	expected := 0
	if fullyMatchedListener.NumHeard != expected {
		t.Errorf("The listener heard %v messages instead of %v",
			fullyMatchedListener.NumHeard, expected)
	}
}

func TestListenerMap_SpeakDifferentType(t *testing.T) {
	// set up
	listeners, fullyMatchedListener := OneListenerSetup()

	// speak
	listeners.Speak(&Message{
		MessageType: specificMessageType + 1,
		Contents:    make([]byte, 0),
		Sender:      specificUser,
	})

	// determine whether the listener heard the message
	time.Sleep(delay)
	expected := 0
	if fullyMatchedListener.NumHeard != expected {
		t.Errorf("The listener heard %v messages instead of %v",
			fullyMatchedListener.NumHeard, expected)
	}
}

var zeroUser = id.ZeroID
var nonzeroUser = id.NewUserFromUints(&[4]uint64{0, 0, 0, 786})
var zeroMessageType int32

func WildcardListenerSetup() (*Switchboard, *MockListener) {
	var listeners *Switchboard
	listeners = NewSwitchboard()
	// add one listener to the map
	wildcardListener := &MockListener{}
	listeners.Register(zeroUser, zeroMessageType, wildcardListener)
	return listeners, wildcardListener
}

func TestListenerMap_SpeakWildcard(t *testing.T) {
	// set up
	listeners, wildcardListener := WildcardListenerSetup()

	// speak
	listeners.Speak(&Message{
		Contents:    make([]byte, 0),
		Sender:      specificUser,
		MessageType: specificMessageType + 1,
	})

	// determine whether the listener heard the message
	time.Sleep(delay)
	expected := 1
	if wildcardListener.NumHeard != expected {
		t.Errorf("The listener heard %v messages instead of %v",
			wildcardListener.NumHeard, expected)
	}
}

func TestListenerMap_SpeakManyToMany(t *testing.T) {
	listeners := NewSwitchboard()

	individualListeners := make([]*MockListener, 0)

	// one user, many types
	for messageType := int32(1); messageType <= int32(20); messageType++ {
		newListener := MockListener{}
		listeners.Register(specificUser, messageType,
			&newListener)
		individualListeners = append(individualListeners, &newListener)
	}
	// wildcard listener for the user
	userListener := &MockListener{}
	listeners.Register(specificUser, zeroMessageType, userListener)
	// wildcard listener for all messages
	wildcardListener := &MockListener{}
	listeners.Register(zeroUser, zeroMessageType, wildcardListener)

	// send to all types for our user
	for messageType := int32(1); messageType <= int32(20); messageType++ {
		go listeners.Speak(&Message{
			MessageType: messageType,
			Contents:    make([]byte, 0),
			Sender:      specificUser,
		})
	}
	// send to all types for a different user
	otherUser := id.NewUserFromUint(98, t)
	for messageType := int32(1); messageType <= int32(20); messageType++ {
		go listeners.Speak(&Message{
			MessageType: messageType,
			Contents:    make([]byte, 0),
			Sender:      otherUser,
		})
	}

	time.Sleep(delay)

	expectedIndividuals := 1
	expectedUserWildcard := 20
	expectedAllWildcard := 40
	for i := 0; i < len(individualListeners); i++ {
		if individualListeners[i].NumHeard != expectedIndividuals {
			t.Errorf("Individual listener got %v messages, "+
				"expected %v messages", individualListeners[i].NumHeard, expectedIndividuals)
		}
	}
	if userListener.NumHeard != expectedUserWildcard {
		t.Errorf("User wildcard got %v messages, expected %v message",
			userListener.NumHeard, expectedUserWildcard)
	}
	if wildcardListener.NumHeard != expectedAllWildcard {
		t.Errorf("User wildcard got %v messages, expected %v message",
			wildcardListener.NumHeard, expectedAllWildcard)
	}
}

func TestListenerMap_SpeakFallback(t *testing.T) {
	var listeners *Switchboard
	listeners = NewSwitchboard()
	// add one normal and one fallback listener to the map
	fallbackListener := &MockListener{}
	fallbackListener.IsFallback = true
	listeners.Register(zeroUser, zeroMessageType, fallbackListener)
	specificListener := &MockListener{}
	listeners.Register(specificUser, specificMessageType,
		specificListener)

	// send exactly one message to each of them
	listeners.Speak(&Message{
		MessageType: specificMessageType,
		Contents:    make([]byte, 0),
		Sender:      specificUser,
	})
	listeners.Speak(&Message{
		MessageType: specificMessageType + 1,
		Contents:    make([]byte, 0),
		Sender:      specificUser,
	})

	time.Sleep(delay)

	expected := 1

	if specificListener.NumHeard != expected {
		t.Errorf("Specific listener: Expected %v, got %v messages", expected,
			specificListener.NumHeard)
	}
	if fallbackListener.NumHeard != expected {
		t.Errorf("Fallback listener: Expected %v, got %v messages", expected,
			fallbackListener.NumHeard)
	}
}

func TestListenerMap_SpeakBody(t *testing.T) {
	listeners, listener := OneListenerSetup()
	expected := []byte{0x01, 0x02, 0x03, 0x04}
	listeners.Speak(&Message{
		MessageType: specificMessageType,
		Contents:    expected,
		Sender:      specificUser,
	})
	time.Sleep(delay)
	if !bytes.Equal(listener.LastMessage, expected) {
		t.Errorf("Received message was %v, expected %v",
			listener.LastMessage, expected)
	}
	if listener.LastMessageType != specificMessageType {
		t.Errorf("Received message type was %v, expected %v",
			listener.LastMessageType, specificMessageType)
	}
}

func TestListenerMap_Unregister(t *testing.T) {
	listeners := NewSwitchboard()
	listenerID := listeners.Register(specificUser, specificMessageType,
		&MockListener{})
	listeners.Unregister(listenerID)
	if len(listeners.listeners[*specificUser][specificMessageType]) != 0 {
		t.Error("The listener was still in the map after we stopped" +
			" listening on it")
	}
}

// The following tests show correct behavior in certain type situations.
// In all cases, the listeners are listening to all users, because these tests
// are about types.
// This test demonstrates correct behavior when the crypto and message types
// are both specified.
func TestListenerMap_SpecificListener(t *testing.T) {
	listeners := NewSwitchboard()
	l := &MockListener{}
	hearChan := make(chan struct{}, 5)
	listeners.Register(id.ZeroID, 3, l, hearChan)
	// Should match
	listeners.Speak(&Message{
		Contents:    []byte("Test 0"),
		Sender:      id.NewUserFromUint(8, t),
		MessageType: 3,
	})
	tmr := time.NewTimer(time.Second)

	select {
	case <-hearChan:
		if l.NumHeard != 1 {
			t.Error("Listener heard but didn't record")
		}
	case <-tmr.C:
		t.Error("Listener did not hear")
	}

	l.NumHeard = 0
	// Should not match
	listeners.Speak(&Message{
		Contents:    []byte("Test 2"),
		Sender:      id.NewUserFromUint(8, t),
		MessageType: 0,
	})

	select {
	case <-hearChan:
		t.Error("Listener heard but should not have")
	case <-tmr.C:
		if l.NumHeard != 0 {
			t.Error("Listener should not have heard")
		}
	}
}<|MERGE_RESOLUTION|>--- conflicted
+++ resolved
@@ -63,13 +63,8 @@
 	listeners = NewSwitchboard()
 	// add one listener to the map
 	fullyMatchedListener := &MockListener{}
-<<<<<<< HEAD
 	listeners.Register(specificUser, specificMessageType,
 		fullyMatchedListener)
-=======
-	// TODO different type for message types?
-	listeners.Register(specificUser, specificMessageType, fullyMatchedListener)
->>>>>>> 2d99e1b7
 	return listeners, fullyMatchedListener
 }
 
