--- conflicted
+++ resolved
@@ -25,14 +25,11 @@
 	// IdLen is the length of an ephemeral [Id].
 	IdLen = 8
 
-<<<<<<< HEAD
 	Period            = int64(time.Hour * 24)
 	NumOffsets  int64 = 1 << 16
 	NsPerOffset       = Period / NumOffsets
 )
 
-=======
->>>>>>> 86ea5c08
 // ReservedIDs are ephemeral IDs reserved for specific actions:
 //   - All zeros denote a dummy ID
 //   - All ones denote a payment
@@ -188,18 +185,11 @@
 	return eid, start, end, nil
 }
 
-<<<<<<< HEAD
-// Helper function which generates a single ephemeral Id.
-func getIdFromIntermediaryHelper(
-	b2b hash.Hash, iid, salt []byte, size uint) (Id, error) {
-	var eid Id
-=======
 // getIdFromIntermediary generates an ephemeral Id from an intermediary ID and
 // salt using the provided hash.
 func getIdFromIntermediary(
 	b2b hash.Hash, iid, salt []byte, size uint) (Id, error) {
-	eid := Id{}
->>>>>>> 86ea5c08
+	var eid Id
 
 	_, err := b2b.Write(iid)
 	if err != nil {
