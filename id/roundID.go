--- conflicted
+++ resolved
@@ -7,15 +7,12 @@
 
 package id
 
-<<<<<<< HEAD
-// Round is the round ID for each round run in cMix.
-type Round uint64
-=======
 import (
 	"encoding/binary"
 	"strconv"
 )
 
+// Round is the round ID for each round run in cMix.
 type Round uint64
 
 // Marshal serialises the Round ID into a byte slice.
@@ -34,5 +31,4 @@
 // adheres to the fmt.Stringer interface.
 func (rid Round) String() string {
 	return strconv.FormatUint(uint64(rid), 10)
-}
->>>>>>> b292d1ae
+}