////////////////////////////////////////////////////////////////////////////////////////////
// Copyright © 2020 xx network SEZC                                                       //
//                                                                                        //
// Use of this source code is governed by a license that can be found in the LICENSE file //
////////////////////////////////////////////////////////////////////////////////////////////

package id

import (
	"fmt"
	"testing"
)

// Tests that Type.String returns the correct string for each Type.
func TestType_String(t *testing.T) {
<<<<<<< HEAD
	testValues := map[Type]string{
		Generic:  "generic",
		Gateway:  "gateway",
		Node:     "node",
		User:     "user",
		NumTypes: "4",
	}

	for idType, expected := range testValues {
		if expected != idType.String() {
			t.Errorf("String returned incorrect string for type."+
				"\nexpected: %s\nreceived: %s", expected, idType.String())
		}
=======
	// Expected values
	expectedGeneric := "generic"
	expectedGateway := "gateway"
	expectedNode := "node"
	expectedUser := "user"
	expectedGroup := "group"
	expectedNumTypes := "5"

	// Test Generic stringer
	testVal := Generic.String()
	if expectedGeneric != testVal {
		t.Errorf("String() returned incorrect string for Generic type."+
			"\n\texpected: %s\n\treceived: %s", expectedGeneric, testVal)
	}

	// Test Gateway stringer
	testVal = Gateway.String()
	if expectedGateway != testVal {
		t.Errorf("String() returned incorrect string for Gateway type."+
			"\n\texpected: %s\n\treceived: %s", expectedGateway, testVal)
	}

	// Test Node stringer
	testVal = Node.String()
	if expectedNode != testVal {
		t.Errorf("String() returned incorrect string for Node type."+
			"\n\texpected: %s\n\treceived: %s", expectedNode, testVal)
	}

	// Test User stringer
	testVal = User.String()
	if expectedUser != testVal {
		t.Errorf("String() returned incorrect string for User type."+
			"\n\texpected: %s\n\treceived: %s", expectedUser, testVal)
	}

	// Test Group stringer
	testVal = Group.String()
	if expectedGroup != testVal {
		t.Errorf("String() returned incorrect string for Group type."+
			"\n\texpected: %s\n\treceived: %s", expectedGroup, testVal)
	}

	// Test NumTypes stringer
	testVal = NumTypes.String()
	if expectedNumTypes != testVal {
		t.Errorf("String() returned incorrect string for NumTypes type."+
			"\n\texpected: %s\n\treceived: %s", expectedNumTypes, testVal)
>>>>>>> 361a2cbc
	}
}

// Tests that Type.String returns an error when given a Type that has not been
// defined.
func TestType_String_Error(t *testing.T) {
<<<<<<< HEAD
	testType := Type(5)
	expectedError := fmt.Sprintf("%s%d", noIDTypeErr, testType)
=======
	// Expected/test values
	expectedError := "UNKNOWN ID TYPE: 6"
	testType := Type(6)
>>>>>>> 361a2cbc

	// Test stringer error
	testVal := testType.String()
	if expectedError != testVal {
		t.Errorf("String did not return an error when it should have."+
			"\nexpected: %s\nreceived: %s", expectedError, testVal)
	}
}<|MERGE_RESOLUTION|>--- conflicted
+++ resolved
@@ -13,13 +13,13 @@
 
 // Tests that Type.String returns the correct string for each Type.
 func TestType_String(t *testing.T) {
-<<<<<<< HEAD
 	testValues := map[Type]string{
 		Generic:  "generic",
 		Gateway:  "gateway",
 		Node:     "node",
 		User:     "user",
-		NumTypes: "4",
+		Group:    "group",
+		NumTypes: "5",
 	}
 
 	for idType, expected := range testValues {
@@ -27,70 +27,14 @@
 			t.Errorf("String returned incorrect string for type."+
 				"\nexpected: %s\nreceived: %s", expected, idType.String())
 		}
-=======
-	// Expected values
-	expectedGeneric := "generic"
-	expectedGateway := "gateway"
-	expectedNode := "node"
-	expectedUser := "user"
-	expectedGroup := "group"
-	expectedNumTypes := "5"
-
-	// Test Generic stringer
-	testVal := Generic.String()
-	if expectedGeneric != testVal {
-		t.Errorf("String() returned incorrect string for Generic type."+
-			"\n\texpected: %s\n\treceived: %s", expectedGeneric, testVal)
-	}
-
-	// Test Gateway stringer
-	testVal = Gateway.String()
-	if expectedGateway != testVal {
-		t.Errorf("String() returned incorrect string for Gateway type."+
-			"\n\texpected: %s\n\treceived: %s", expectedGateway, testVal)
-	}
-
-	// Test Node stringer
-	testVal = Node.String()
-	if expectedNode != testVal {
-		t.Errorf("String() returned incorrect string for Node type."+
-			"\n\texpected: %s\n\treceived: %s", expectedNode, testVal)
-	}
-
-	// Test User stringer
-	testVal = User.String()
-	if expectedUser != testVal {
-		t.Errorf("String() returned incorrect string for User type."+
-			"\n\texpected: %s\n\treceived: %s", expectedUser, testVal)
-	}
-
-	// Test Group stringer
-	testVal = Group.String()
-	if expectedGroup != testVal {
-		t.Errorf("String() returned incorrect string for Group type."+
-			"\n\texpected: %s\n\treceived: %s", expectedGroup, testVal)
-	}
-
-	// Test NumTypes stringer
-	testVal = NumTypes.String()
-	if expectedNumTypes != testVal {
-		t.Errorf("String() returned incorrect string for NumTypes type."+
-			"\n\texpected: %s\n\treceived: %s", expectedNumTypes, testVal)
->>>>>>> 361a2cbc
 	}
 }
 
 // Tests that Type.String returns an error when given a Type that has not been
 // defined.
 func TestType_String_Error(t *testing.T) {
-<<<<<<< HEAD
-	testType := Type(5)
+	testType := Type(6)
 	expectedError := fmt.Sprintf("%s%d", noIDTypeErr, testType)
-=======
-	// Expected/test values
-	expectedError := "UNKNOWN ID TYPE: 6"
-	testType := Type(6)
->>>>>>> 361a2cbc
 
 	// Test stringer error
 	testVal := testType.String()
