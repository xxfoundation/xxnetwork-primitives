////////////////////////////////////////////////////////////////////////////////
// Copyright © 2022 xx foundation                                             //
//                                                                            //
// Use of this source code is governed by a license that can be found in the  //
// LICENSE file.                                                              //
////////////////////////////////////////////////////////////////////////////////

package id

import "github.com/pkg/errors"

// idList.go handles operations that create a list of id.ID objects.

// NewIDListFromBytes creates a list of id.ID from a list of byte slices returns
// it. An error is returned if any IDs fail to unmarshal.
func NewIDListFromBytes(topology [][]byte) ([]*ID, error) {
	list := make([]*ID, len(topology))

	for i, idBytes := range topology {
		id, err := Unmarshal(idBytes)
		if err != nil {
<<<<<<< HEAD
			return nil, errors.Errorf("unable to unmarshal ID at index %d: %+v",
=======
			return nil, errors.Errorf("Unable to marshal ID for index %d: %+v",
>>>>>>> ba48a335
				i, err)
		}

		list[i] = id
	}

	return list, nil
}<|MERGE_RESOLUTION|>--- conflicted
+++ resolved
@@ -19,12 +19,8 @@
 	for i, idBytes := range topology {
 		id, err := Unmarshal(idBytes)
 		if err != nil {
-<<<<<<< HEAD
-			return nil, errors.Errorf("unable to unmarshal ID at index %d: %+v",
-=======
-			return nil, errors.Errorf("Unable to marshal ID for index %d: %+v",
->>>>>>> ba48a335
-				i, err)
+			return nil, errors.Errorf(
+				"unable to unmarshal ID at index %d: %+v", i, err)
 		}
 
 		list[i] = id
